--- conflicted
+++ resolved
@@ -1,102 +1,21 @@
 {
-<<<<<<< HEAD
   "branch": "feature/monk-levels-1-3-389",
-  "issues": ["#389"],
-  "goal": "Implement Monk class levels 1-3: Ki resource, Martial Arts, Ki abilities (Flurry/Patient Defense/Step of Wind), Unarmored Movement, Deflect Missiles",
-  "design": {
-    "ki_architecture": "Ki is a resource on Character (not a feature). Lives in Character.resources[ResourceKeyKi]. Features consume via char.GetResource(Ki).Use(n). Recovery handled by RecoverableResource subscribing to RestTopic.",
-    "consumption_pattern": "feature.Activate() casts owner to ResourceAccessor interface, calls GetResource(Ki).Use(amount)",
-    "recovery_pattern": "LoadResourceData() creates RecoverableResource and calls Apply(ctx, bus) which subscribes to rest events"
-  },
+  "issues": ["#421", "#389"],
+  "goal": "Merge Monk level 1-3 features from PR #394 into main",
   "sessions": [
     {
-      "date": "2025-12-06",
-      "task": "Design Ki resource architecture",
-      "notes": "Ki is a resource on Character, not a feature. Features use ResourceAccessor interface to avoid circular imports."
-    },
-    {
-      "date": "2025-12-06",
-      "task": "Add Ki Resource Key",
-      "commit": "cbbd84b",
-      "files": ["rulebooks/dnd5e/resources/keys.go"]
-    },
-    {
-      "date": "2025-12-06",
-      "task": "Implement Martial Arts Condition",
-      "commit": "6772ce9",
-      "files": ["conditions/martial_arts.go", "conditions/martial_arts_test.go", "gamectx extensions"]
-    },
-    {
-      "date": "2025-12-06",
-      "task": "Implement Flurry of Blows Feature",
-      "commit": "d02b347",
-      "files": ["features/flurry_of_blows.go", "features/flurry_of_blows_test.go", "events/events.go"]
-    },
-    {
-      "date": "2025-12-06",
-      "task": "Implement Patient Defense Feature",
-      "commit": "5a6b30e",
-      "files": ["features/patient_defense.go", "features/patient_defense_test.go"]
-    },
-    {
-      "date": "2025-12-06",
-      "task": "Implement Step of the Wind Feature",
-      "commit": "bc59bd2",
-      "files": ["features/step_of_the_wind.go", "features/step_of_the_wind_test.go", "features/types.go"]
-    },
-    {
-      "date": "2025-12-06",
-      "task": "Implement Unarmored Movement Condition",
-      "commit": "1ebb162",
-      "files": ["conditions/unarmored_movement.go", "conditions/unarmored_movement_test.go"]
-    },
-    {
-      "date": "2025-12-06",
-      "task": "Implement Deflect Missiles Feature",
-      "files": ["features/deflect_missiles.go", "features/deflect_missiles_test.go"]
-    }
-  ],
-  "completed": true,
-  "tasks": [
-    {"id": 1, "name": "Add Ki Resource Key", "status": "completed"},
-    {"id": 2, "name": "Martial Arts Condition", "status": "completed"},
-    {"id": 3, "name": "Flurry of Blows Feature", "status": "completed"},
-    {"id": 4, "name": "Patient Defense Feature", "status": "completed"},
-    {"id": 5, "name": "Step of the Wind Feature", "status": "completed"},
-    {"id": 6, "name": "Unarmored Movement Condition", "status": "completed"},
-    {"id": 7, "name": "Deflect Missiles Feature", "status": "completed"}
-  ]
-=======
-  "branch": "ideas/monster-behavior",
-  "issues": ["PR #414"],
-  "goal": "Implement monster behavior - goblin can take a turn: find closest enemy, move toward it, attack with scimitar",
-  "sessions": [
-    {
-      "id": "2025-12-08-001",
-      "task": "Create monster package with Data struct and LoadFromData",
+      "id": "2025-12-15-001",
+      "task": "Resolve merge conflicts with main",
       "status": "in_progress",
       "artifacts": [],
       "commit": null,
-      "notes": "Following character pattern: Data for persistence, LoadFromData to wire to bus"
+      "notes": "Conflicts in loader.go, events.go, refs/conditions.go, refs/features.go - all additive (monk additions)"
     }
   ],
   "next_steps": [
-    "Create monster package in rulebooks/dnd5e/monster/",
-    "Implement Data struct with monster stats, actions, features",
-    "Implement LoadFromData to create Monster from Data",
-    "Create MonsterActionInput type",
-    "Implement ScimitarAction with Score() method",
-    "Implement TakeTurn behavior loop",
-    "Write tests"
-  ],
-  "design_notes": {
-    "location": "docs/ideas/monster-behavior/",
-    "key_patterns": [
-      "Monster uses same Data/LoadFromData pattern as character",
-      "Actions implement core.Action[MonsterActionInput] with Score() for behavior",
-      "Conditions modify via chain subscription, not action checking",
-      "Use typed refs: refs.MonsterActions.Scimitar()"
-    ]
-  }
->>>>>>> 2ba5214a
+    "Resolve all merge conflicts",
+    "Verify Ki resource system works",
+    "Run full test suite",
+    "Create PR"
+  ]
 }