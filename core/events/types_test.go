// Copyright (C) 2024 Kirk Diggler
// SPDX-License-Identifier: GPL-3.0-or-later

package events_test

import (
	"testing"

	"github.com/KirkDiggler/rpg-toolkit/core/events"
	"github.com/stretchr/testify/assert"
)

// Example event data keys that a rulebook might define
const (
	DataKeyLevel    events.EventDataKey = "level"
	DataKeyDuration events.EventDataKey = "duration"
	DataKeyTarget   events.EventDataKey = "target"
	DataKeyAmount   events.EventDataKey = "amount"
)

func TestEventDataKey_TypeSafety(t *testing.T) {
	// Create a typed event data map
<<<<<<< HEAD
	data := make(map[events.EventDataKey]interface{})

=======
	data := make(map[events.EventDataKey]any)
	
>>>>>>> e0f42e66
	// Add data with typed keys
	data[DataKeyLevel] = 5
	data[DataKeyDuration] = 10
	data[DataKeyTarget] = "player-123"
	data[DataKeyAmount] = 25.5

	// Access data with typed keys
	level, ok := data[DataKeyLevel].(int)
	assert.True(t, ok)
	assert.Equal(t, 5, level)

	duration, ok := data[DataKeyDuration].(int)
	assert.True(t, ok)
	assert.Equal(t, 10, duration)

	target, ok := data[DataKeyTarget].(string)
	assert.True(t, ok)
	assert.Equal(t, "player-123", target)

	amount, ok := data[DataKeyAmount].(float64)
	assert.True(t, ok)
	assert.Equal(t, 25.5, amount)
}

func TestEventDataKey_StringConversion(t *testing.T) {
	// EventDataKey can be converted to string when needed
	key := DataKeyLevel
	assert.Equal(t, "level", string(key))

	// Can be used in string contexts if necessary
	stringMap := make(map[string]any)
	stringMap[string(DataKeyLevel)] = 5

	value := stringMap["level"]
	assert.Equal(t, 5, value)
}<|MERGE_RESOLUTION|>--- conflicted
+++ resolved
@@ -20,13 +20,8 @@
 
 func TestEventDataKey_TypeSafety(t *testing.T) {
 	// Create a typed event data map
-<<<<<<< HEAD
-	data := make(map[events.EventDataKey]interface{})
+	data := make(map[events.EventDataKey]any)
 
-=======
-	data := make(map[events.EventDataKey]any)
-	
->>>>>>> e0f42e66
 	// Add data with typed keys
 	data[DataKeyLevel] = 5
 	data[DataKeyDuration] = 10
