// Copyright (C) 2024 Kirk Diggler
// SPDX-License-Identifier: GPL-3.0-or-later

// Package events provides D&D 5e event system implementation
package events

import (
	"context"
	"encoding/json"

	"github.com/KirkDiggler/rpg-toolkit/core"
	"github.com/KirkDiggler/rpg-toolkit/core/resources"
	"github.com/KirkDiggler/rpg-toolkit/events"
	"github.com/KirkDiggler/rpg-toolkit/rulebooks/dnd5e/abilities"
	"github.com/KirkDiggler/rpg-toolkit/rulebooks/dnd5e/damage"
)

// ConditionType represents D&D 5e conditions
type ConditionType string

const (
	// ConditionBlinded is a condition that blinds a character
	ConditionBlinded ConditionType = "blinded"
	// ConditionCharmed is a condition that charms a character
	ConditionCharmed ConditionType = "charmed"
	// ConditionDeafened is a condition that deafens a character
	ConditionDeafened ConditionType = "deafened"
	// ConditionFrightened is a condition that frightens a character
	ConditionFrightened ConditionType = "frightened"
	// ConditionGrappled is a condition that grapples a character
	ConditionGrappled ConditionType = "grappled"
	// ConditionIncapacitated is a condition that incapacitates a character
	ConditionIncapacitated ConditionType = "incapacitated"
	// ConditionInvisible is a condition that makes a character invisible
	ConditionInvisible ConditionType = "invisible"
	// ConditionParalyzed is a condition that paralyzes a character
	ConditionParalyzed ConditionType = "paralyzed"
	// ConditionPetrified is a condition that petrifies a character
	ConditionPetrified ConditionType = "petrified"
	// ConditionPoisoned is a condition that poisons a character
	ConditionPoisoned ConditionType = "poisoned"
	// ConditionProne is a condition that makes a character prone
	ConditionProne ConditionType = "prone"
	// ConditionRestrained is a condition that restrains a character
	ConditionRestrained ConditionType = "restrained"
	// ConditionStunned is a condition that stuns a character
	ConditionStunned ConditionType = "stunned"
	// ConditionUnconscious is a condition that makes a character unconscious
	ConditionUnconscious ConditionType = "unconscious"

	// ConditionExhaustion1 is a condition that exhausts a character
	ConditionExhaustion1 ConditionType = "exhaustion_1"
	// ConditionExhaustion2 is a condition that exhausts a character
	ConditionExhaustion2 ConditionType = "exhaustion_2"
	// ConditionExhaustion3 is a condition that exhausts a character
	ConditionExhaustion3 ConditionType = "exhaustion_3"
	// ConditionExhaustion4 is a condition that exhausts a character
	ConditionExhaustion4 ConditionType = "exhaustion_4"
	// ConditionExhaustion5 is a condition that exhausts a character
	ConditionExhaustion5 ConditionType = "exhaustion_5"
	// ConditionExhaustion6 is a condition that exhausts a character
	ConditionExhaustion6 ConditionType = "exhaustion_6"

	// ConditionRaging is a class-specific condition for barbarians
	ConditionRaging ConditionType = "raging"

	// ConditionFightingStyle represents an active fighting style
	ConditionFightingStyle ConditionType = "fighting_style"
)

// ConditionSource identifies where a condition originated
type ConditionSource string

const (
	// ConditionSourceClass indicates condition from class choice (e.g., fighting style)
	ConditionSourceClass ConditionSource = "class"
	// ConditionSourceFeature indicates condition from feature activation (e.g., rage)
	ConditionSourceFeature ConditionSource = "feature"
)

// ConditionBehavior represents the behavior of an active condition.
// Conditions subscribe to events to modify game mechanics.
type ConditionBehavior interface {
	// IsApplied returns true if this condition is currently applied.
	// Note: Some conditions may allow stacking (multiple applies), others may not.
	IsApplied() bool

	// Apply subscribes this condition to relevant events on the bus
	Apply(ctx context.Context, bus events.EventBus) error

	// Remove unsubscribes this condition from events
	Remove(ctx context.Context, bus events.EventBus) error

	// ToJSON converts the condition to JSON for persistence
	ToJSON() (json.RawMessage, error)
}

// =============================================================================
// Damage Source Types
// =============================================================================

// DamageSourceType categorizes where damage bonuses come from.
// This is the category only - use SourceRef for the specific reference.
type DamageSourceType string

// Damage source category constants
const (
	DamageSourceWeapon    DamageSourceType = "weapon"    // Damage from a weapon
	DamageSourceAbility   DamageSourceType = "ability"   // Damage from ability modifier
	DamageSourceCondition DamageSourceType = "condition" // Damage from an active condition (rage, etc.)
	DamageSourceFeature   DamageSourceType = "feature"   // Damage from a class/racial feature
	DamageSourceSpell     DamageSourceType = "spell"     // Damage from a spell
	DamageSourceItem      DamageSourceType = "item"      // Damage from a magic item
)

// =============================================================================
// Damage Components
// =============================================================================

// RerollEvent tracks a single die reroll
type RerollEvent struct {
	DieIndex int    // Which die was rerolled (0-based in OriginalDiceRolls)
	Before   int    // Value before reroll
	After    int    // Value after reroll
	Reason   string // Feature that caused reroll (e.g., "great_weapon_fighting")
}

// DamageComponent represents damage from one source
type DamageComponent struct {
	Source            DamageSourceType // Category: weapon, ability, condition, etc.
	SourceRef         *core.Ref        // Specific reference (e.g., refs.Weapons.Longsword())
	OriginalDiceRolls []int            // As first rolled
	FinalDiceRolls    []int            // After all rerolls
	Rerolls           []RerollEvent    // History of rerolls
	FlatBonus         int              // Flat modifier (0 if none)
	DamageType        damage.Type      // damage.Slashing, damage.Fire, etc.
	IsCritical        bool             // Was this doubled for crit?
}

// Total returns the total damage for this component
func (dc *DamageComponent) Total() int {
	total := dc.FlatBonus
	for _, roll := range dc.FinalDiceRolls {
		total += roll
	}
	return total
}

// =============================================================================
// Chain Events (modifier chains)
// =============================================================================

// AttackChainEvent represents an attack flowing through the modifier chain
type AttackChainEvent struct {
	AttackerID        string
	TargetID          string
	AttackRoll        int  // The d20 roll
	AttackBonus       int  // Base bonus before modifiers
	TargetAC          int  // Target's armor class
	IsNaturalTwenty   bool // Natural 20 always hits
	IsNaturalOne      bool // Natural 1 always misses
	CriticalThreshold int  // Roll >= this value is a critical hit (default 20)
}

// DamageChainEvent represents damage flowing through the modifier chain
type DamageChainEvent struct {
	AttackerID   string
	TargetID     string
	Components   []DamageComponent // All damage sources
	DamageType   damage.Type       // Type of damage (slashing, piercing, etc.)
	IsCritical   bool              // Double damage dice on crit
	WeaponDamage string            // Weapon damage dice (e.g., "1d8")
	AbilityUsed  abilities.Ability // Which ability was used (str, dex, etc.)
	WeaponRef    *core.Ref         // Reference to the weapon used (for off-hand detection, etc.)
}

// =============================================================================
// Simple Events (pub/sub notifications)
// =============================================================================

// TurnStartEvent is published when a character's turn begins
type TurnStartEvent struct {
	CharacterID string // ID of the character whose turn is starting
	Round       int    // Current round number
}

// TurnEndEvent is published when a character's turn ends
type TurnEndEvent struct {
	CharacterID string // ID of the character whose turn is ending
	Round       int    // Current round number
}

// DamageReceivedEvent is published when a character takes damage
type DamageReceivedEvent struct {
	TargetID   string      // ID of the character taking damage
	SourceID   string      // ID of the attacker/source entity
	SourceRef  *core.Ref   // What caused the damage (weapon, spell, condition ref)
	Amount     int         // Amount of damage
	DamageType damage.Type // Type of damage (slashing, fire, etc)
}

// HealingReceivedEvent is published when a character receives healing
type HealingReceivedEvent struct {
	TargetID string // ID of the character receiving healing
	Amount   int    // Amount of healing
	Roll     int    // The dice roll result (before modifiers)
	Modifier int    // Any modifier added to the roll (e.g., fighter level)
	Source   string // What caused this healing (e.g., "second_wind")
}

// ConditionAppliedEvent is published when a condition is applied to an entity
type ConditionAppliedEvent struct {
	Target    core.Entity       // Entity receiving the condition
	Type      ConditionType     // Type of condition being applied
	Source    ConditionSource   // What caused this condition
	Condition ConditionBehavior // The condition behavior to apply
}

// ConditionRemovedEvent is published when a condition ends
type ConditionRemovedEvent struct {
	CharacterID  string
	ConditionRef string
	Reason       string
}

// AttackEvent is published when a character makes an attack (before rolls)
type AttackEvent struct {
	AttackerID string // ID of the attacking character
	TargetID   string // ID of the target
	WeaponRef  string // Reference to the weapon used
	IsMelee    bool   // True for melee attacks, false for ranged
}

// RestEvent is published when a character takes a rest
type RestEvent struct {
	RestType    resources.ResetType // Type of rest (short_rest, long_rest, etc)
	CharacterID string              // ID of the character resting
}

// ResourceConsumedEvent is published when a character uses a resource
type ResourceConsumedEvent struct {
	CharacterID string                // ID of the character consuming the resource
	ResourceKey resources.ResourceKey // Which resource was consumed
	Amount      int                   // How much was consumed
	Remaining   int                   // How much is left after consumption
}

<<<<<<< HEAD
// FlurryOfBlowsActivatedEvent is published when a monk activates Flurry of Blows
type FlurryOfBlowsActivatedEvent struct {
	CharacterID    string // ID of the monk activating the feature
	UnarmedStrikes int    // Number of unarmed strikes granted (always 2)
	Source         string // Feature that triggered this (refs.Features.FlurryOfBlows().ID)
}

// PatientDefenseActivatedEvent is published when a monk activates Patient Defense
type PatientDefenseActivatedEvent struct {
	CharacterID string // ID of the monk activating the feature
	Source      string // Feature that triggered this (refs.Features.PatientDefense().ID)
}

// StepOfTheWindActivatedEvent is published when a monk activates Step of the Wind
type StepOfTheWindActivatedEvent struct {
	CharacterID string // ID of the monk activating the feature
	Action      string // Action taken: "disengage" or "dash"
	Source      string // Feature that triggered this (refs.Features.StepOfTheWind().ID)
}

// DeflectMissilesTriggerEvent is published when a monk deflects a ranged weapon attack
type DeflectMissilesTriggerEvent struct {
	CharacterID      string // ID of the monk deflecting
	OriginalDamage   int    // Damage before reduction
	Reduction        int    // Amount reduced (1d10 + DEX + monk level)
	DamageReducedTo0 bool   // If true, monk can spend 1 Ki to throw it back
	Source           string // Feature that triggered this (refs.Features.DeflectMissiles().ID)
}

// DeflectMissilesThrowEvent is published when a monk throws a deflected missile back
type DeflectMissilesThrowEvent struct {
	CharacterID string // ID of the monk throwing the missile
	Source      string // Feature that triggered this (refs.Features.DeflectMissiles().ID)
}

// Topic definitions for typed event system
=======
// =============================================================================
// Topic Definitions
// =============================================================================

// Simple pub/sub topics
>>>>>>> 2ba5214a
var (
	// TurnStartTopic provides typed pub/sub for turn start events
	TurnStartTopic = events.DefineTypedTopic[TurnStartEvent]("dnd5e.turn.start")

	// TurnEndTopic provides typed pub/sub for turn end events
	TurnEndTopic = events.DefineTypedTopic[TurnEndEvent]("dnd5e.turn.end")

	// DamageReceivedTopic provides typed pub/sub for damage received events
	DamageReceivedTopic = events.DefineTypedTopic[DamageReceivedEvent]("dnd5e.combat.damage.received")

	// HealingReceivedTopic provides typed pub/sub for healing received events
	HealingReceivedTopic = events.DefineTypedTopic[HealingReceivedEvent]("dnd5e.combat.healing.received")

	// ConditionAppliedTopic provides typed pub/sub for condition applied events
	ConditionAppliedTopic = events.DefineTypedTopic[ConditionAppliedEvent]("dnd5e.condition.applied")

	// ConditionRemovedTopic provides typed pub/sub for condition removed events
	ConditionRemovedTopic = events.DefineTypedTopic[ConditionRemovedEvent]("dnd5e.condition.removed")

	// AttackTopic provides typed pub/sub for attack events
	AttackTopic = events.DefineTypedTopic[AttackEvent]("dnd5e.combat.attack")

	// RestTopic provides typed pub/sub for rest events
	RestTopic = events.DefineTypedTopic[RestEvent]("dnd5e.rest")

	// ResourceConsumedTopic provides typed pub/sub for resource consumption events
	ResourceConsumedTopic = events.DefineTypedTopic[ResourceConsumedEvent]("dnd5e.resource.consumed")
<<<<<<< HEAD

	// FlurryOfBlowsActivatedTopic provides typed pub/sub for flurry of blows activation events
	FlurryOfBlowsActivatedTopic = events.DefineTypedTopic[FlurryOfBlowsActivatedEvent](
		"dnd5e.feature.flurry_of_blows.activated")

	// PatientDefenseActivatedTopic provides typed pub/sub for patient defense activation events
	PatientDefenseActivatedTopic = events.DefineTypedTopic[PatientDefenseActivatedEvent](
		"dnd5e.feature.patient_defense.activated")

	// StepOfTheWindActivatedTopic provides typed pub/sub for step of the wind activation events
	StepOfTheWindActivatedTopic = events.DefineTypedTopic[StepOfTheWindActivatedEvent](
		"dnd5e.feature.step_of_the_wind.activated")

	// DeflectMissilesTriggerTopic provides typed pub/sub for deflect missiles trigger events
	DeflectMissilesTriggerTopic = events.DefineTypedTopic[DeflectMissilesTriggerEvent](
		"dnd5e.feature.deflect_missiles.triggered")

	// DeflectMissilesThrowTopic provides typed pub/sub for deflect missiles throw events
	DeflectMissilesThrowTopic = events.DefineTypedTopic[DeflectMissilesThrowEvent]("dnd5e.feature.deflect_missiles.throw")
=======
)

// Chain topics (for modifier chains)
var (
	// AttackChain provides typed chained topic for attack roll modifiers
	AttackChain = events.DefineChainedTopic[AttackChainEvent]("dnd5e.combat.attack.chain")

	// DamageChain provides typed chained topic for damage modifiers
	DamageChain = events.DefineChainedTopic[*DamageChainEvent]("dnd5e.combat.damage.chain")
>>>>>>> 2ba5214a
)<|MERGE_RESOLUTION|>--- conflicted
+++ resolved
@@ -245,7 +245,10 @@
 	Remaining   int                   // How much is left after consumption
 }
 
-<<<<<<< HEAD
+// =============================================================================
+// Monk Feature Events
+// =============================================================================
+
 // FlurryOfBlowsActivatedEvent is published when a monk activates Flurry of Blows
 type FlurryOfBlowsActivatedEvent struct {
 	CharacterID    string // ID of the monk activating the feature
@@ -281,14 +284,11 @@
 	Source      string // Feature that triggered this (refs.Features.DeflectMissiles().ID)
 }
 
-// Topic definitions for typed event system
-=======
 // =============================================================================
 // Topic Definitions
 // =============================================================================
 
 // Simple pub/sub topics
->>>>>>> 2ba5214a
 var (
 	// TurnStartTopic provides typed pub/sub for turn start events
 	TurnStartTopic = events.DefineTypedTopic[TurnStartEvent]("dnd5e.turn.start")
@@ -316,7 +316,6 @@
 
 	// ResourceConsumedTopic provides typed pub/sub for resource consumption events
 	ResourceConsumedTopic = events.DefineTypedTopic[ResourceConsumedEvent]("dnd5e.resource.consumed")
-<<<<<<< HEAD
 
 	// FlurryOfBlowsActivatedTopic provides typed pub/sub for flurry of blows activation events
 	FlurryOfBlowsActivatedTopic = events.DefineTypedTopic[FlurryOfBlowsActivatedEvent](
@@ -336,7 +335,6 @@
 
 	// DeflectMissilesThrowTopic provides typed pub/sub for deflect missiles throw events
 	DeflectMissilesThrowTopic = events.DefineTypedTopic[DeflectMissilesThrowEvent]("dnd5e.feature.deflect_missiles.throw")
-=======
 )
 
 // Chain topics (for modifier chains)
@@ -346,5 +344,4 @@
 
 	// DamageChain provides typed chained topic for damage modifiers
 	DamageChain = events.DefineChainedTopic[*DamageChainEvent]("dnd5e.combat.damage.chain")
->>>>>>> 2ba5214a
 )