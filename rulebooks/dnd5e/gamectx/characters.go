--- conflicted
+++ resolved
@@ -97,22 +97,14 @@
 // Purpose: Provides in-memory storage for character state during event processing.
 type BasicCharacterRegistry struct {
 	characters    map[string]*CharacterWeapons
-<<<<<<< HEAD
-	abilityScores map[string]AbilityScores
-=======
 	abilityScores map[string]*AbilityScores
->>>>>>> 9dd29f3b
 }
 
 // NewBasicCharacterRegistry creates a new BasicCharacterRegistry.
 func NewBasicCharacterRegistry() *BasicCharacterRegistry {
 	return &BasicCharacterRegistry{
 		characters:    make(map[string]*CharacterWeapons),
-<<<<<<< HEAD
-		abilityScores: make(map[string]AbilityScores),
-=======
 		abilityScores: make(map[string]*AbilityScores),
->>>>>>> 9dd29f3b
 	}
 }
 
@@ -120,12 +112,6 @@
 // If the character already exists, their weapons are replaced.
 func (r *BasicCharacterRegistry) Add(characterID string, weapons *CharacterWeapons) {
 	r.characters[characterID] = weapons
-}
-
-// AddAbilityScores registers a character's ability scores.
-// If the character already exists, their scores are replaced.
-func (r *BasicCharacterRegistry) AddAbilityScores(characterID string, scores AbilityScores) {
-	r.abilityScores[characterID] = scores
 }
 
 // Get retrieves the equipped weapons for a character.
@@ -142,12 +128,6 @@
 	return r.characters[id]
 }
 
-<<<<<<< HEAD
-// GetCharacterAbilityScores retrieves ability scores for a character by ID.
-// Returns nil if the character is not found.
-// Purpose: Implements the CharacterRegistry interface.
-func (r *BasicCharacterRegistry) GetCharacterAbilityScores(id string) AbilityScores {
-=======
 // AddAbilityScores registers a character's ability scores.
 // If the character already has scores, they are replaced.
 func (r *BasicCharacterRegistry) AddAbilityScores(characterID string, scores *AbilityScores) {
@@ -158,6 +138,5 @@
 // Returns nil if the character is not found.
 // Purpose: Allows features to query ability modifiers (e.g., Two-Weapon Fighting).
 func (r *BasicCharacterRegistry) GetCharacterAbilityScores(id string) *AbilityScores {
->>>>>>> 9dd29f3b
 	return r.abilityScores[id]
 }