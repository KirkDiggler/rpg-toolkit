--- conflicted
+++ resolved
@@ -6,20 +6,9 @@
 // characters, spatial data) without bloating event objects with all possible data.
 package gamectx
 
-<<<<<<< HEAD
-import "github.com/KirkDiggler/rpg-toolkit/rulebooks/dnd5e/shared"
-
-// AbilityScores is an alias for shared.AbilityScores
-type AbilityScores = shared.AbilityScores
-
-// CharacterRegistry provides access to character weapon state during event processing.
-// Purpose: Allows conditions and features to query equipped weapons for eligibility
-// checks (e.g., Dueling fighting style requires one-handed melee weapon only).
-=======
 // CharacterRegistry provides access to character state during event processing.
 // Purpose: Allows conditions and features to query equipped weapons and ability scores
 // for eligibility checks (e.g., Dueling fighting style, Two-Weapon Fighting modifier).
->>>>>>> 9dd29f3b
 type CharacterRegistry interface {
 	// GetCharacterWeapons retrieves weapon information for a character by ID.
 	// Returns nil if character is not found.
@@ -27,12 +16,7 @@
 
 	// GetCharacterAbilityScores retrieves ability scores for a character by ID.
 	// Returns nil if character is not found.
-<<<<<<< HEAD
-	// Purpose: Allows conditions to make ability-based decisions (e.g., Martial Arts using DEX vs STR).
-	GetCharacterAbilityScores(id string) AbilityScores
-=======
 	GetCharacterAbilityScores(id string) *AbilityScores
->>>>>>> 9dd29f3b
 }
 
 // GameContext carries game state through context.Context for use during event processing.
@@ -81,10 +65,6 @@
 }
 
 // GetCharacterAbilityScores always returns nil for the empty registry.
-<<<<<<< HEAD
-func (e *emptyCharacterRegistry) GetCharacterAbilityScores(_ string) AbilityScores {
-=======
 func (e *emptyCharacterRegistry) GetCharacterAbilityScores(_ string) *AbilityScores {
->>>>>>> 9dd29f3b
 	return nil
 }